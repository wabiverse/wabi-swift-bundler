import Foundation
import StackOtterArgParser

/// The subcommand for creating app bundles for a package.
struct BundleCommand: ErrorHandledCommand {
  static var configuration = CommandConfiguration(
    commandName: "bundle",
    abstract: "Create an app bundle from a package."
  )

  /// Arguments in common with the run command.
  @OptionGroup
  var arguments: BundleArguments

  /// Whether to skip the build step or not.
  @Flag(
    name: .long,
    help: "Skip the build step."
  )
  var skipBuild = false

  #if os(macOS)
    /// If `true`, treat the products in the products directory as if they were built by Xcode (which is the same as universal builds by SwiftPM).
    ///
    /// Can only be `true` when ``skipBuild`` is `true`.
    @Flag(
      name: .long,
      help: .init(
        stringLiteral:
          """
          Treats the products in the products directory as if they were built \
          by Xcode (which is the same as universal builds by SwiftPM). Can \
          only be set when `--skip-build` is supplied.
          """
      ))
  #endif
  var builtWithXcode = false

  var hotReloadingEnabled = false

  // TODO: fix this weird pattern with a better config loading system
  /// Used to avoid loading configuration twice when RunCommand is used.
<<<<<<< HEAD
  static var app: (name: String, app: AppConfiguration)? // TODO: fix this weird pattern with a better config loading system
=======
  static var bundlerConfiguration:
    (
      appName: String,
      appConfiguration: AppConfiguration.Flat,
      configuration: PackageConfiguration.Flat
    )?
>>>>>>> a0e482e6

  init() {
    _arguments = OptionGroup()
  }

  init(
    arguments: OptionGroup<BundleArguments>,
    skipBuild: Bool,
    builtWithXcode: Bool,
    hotReloadingEnabled: Bool
  ) {
    _arguments = arguments
    self.skipBuild = skipBuild
    self.builtWithXcode = builtWithXcode
    self.hotReloadingEnabled = hotReloadingEnabled
  }

  static func validateArguments(
    _ arguments: BundleArguments,
    platform: Platform,
    skipBuild: Bool,
    builtWithXcode: Bool
  ) -> Bool {
    // Validate parameters
    #if os(macOS)
      if !skipBuild {
        guard arguments.productsDirectory == nil, !builtWithXcode else {
          log.error(
            """
            '--products-directory' and '--built-with-xcode' are only compatible \
            with '--skip-build'
            """
          )
          return false
        }
      }
    #endif

    if Platform.host == .linux && platform != .linux {
      log.error("'--platform \(platform)' is not supported on Linux")
      return false
    }

    guard arguments.bundler.isSupportedOnHostPlatform else {
      log.error(
        """
        The '\(arguments.bundler.rawValue)' bundler is not supported on the \
        current host platform. Supported values: \
        \(BundlerChoice.supportedHostValuesDescription)
        """
      )
      return false
    }

    guard arguments.bundler.supportedTargetPlatforms.contains(platform) else {
      let alternatives = BundlerChoice.allCases.filter { choice in
        choice.supportedTargetPlatforms.contains(platform)
      }
      let alternativesDescription = "(\(alternatives.map(\.rawValue).joined(separator: "|")))"
      log.error(
        """
        The '\(arguments.bundler.rawValue)' bundler doesn't support bundling \
        for '\(platform)'. Supported target platforms: \
        \(BundlerChoice.supportedHostValuesDescription). Valid alternative \
        bundlers: \(alternativesDescription)
        """
      )
      return false
    }

    // macOS-only arguments
    #if os(macOS)
      if platform == .iOS || platform == .visionOS,
        builtWithXcode || arguments.universal || !arguments.architectures.isEmpty
      {
        log.error(
          """
          '--built-with-xcode', '--universal' and '--arch' are not compatible \
          with '--platform \(platform.rawValue)'
          """
        )
        return false
      }

      if arguments.shouldCodesign && arguments.identity == nil {
        log.error("Please provide a codesigning identity with `--identity`")
        Output {
          ""
          Section("Tip: Listing available identities") {
            ExampleCommand("swift bundler list-identities")
          }
        }.show()
        return false
      }

      if arguments.identity != nil && !arguments.shouldCodesign {
        log.error("`--identity` can only be used with `--codesign`")
        return false
      }

      if platform == .iOS || platform == .visionOS || platform == .tvOS,
        !arguments.shouldCodesign || arguments.identity == nil
          || arguments.provisioningProfile == nil
      {
        log.error(
          """
          Must specify `--identity`, `--codesign` and `--provisioning-profile` \
          when '--platform \(platform.rawValue)'
          """
        )
        if arguments.identity == nil {
          Output {
            ""
            Section("Tip: Listing available identities") {
              ExampleCommand("swift bundler list-identities")
            }
          }.show()
        }
        return false
      }

      if platform != .macOS && arguments.standAlone {
        log.error("'--experimental-stand-alone' only works on macOS")
        return false
      }

      switch platform {
        case .iOS, .visionOS, .tvOS:
          break
        default:
          if arguments.provisioningProfile != nil {
            log.error(
              """
              `--provisioning-profile` is only available when building \
              visionOS and iOS apps
              """
            )
            return false
          }
      }
    #endif

    return true
  }

  func getArchitectures(platform: Platform) -> [BuildArchitecture] {
    let architectures: [BuildArchitecture]
    switch platform {
      case .macOS:
        architectures =
          arguments.universal
          ? [.arm64, .x86_64]
          : (!arguments.architectures.isEmpty
            ? arguments.architectures : [BuildArchitecture.current])
      case .iOS, .visionOS, .tvOS:
        architectures = [.arm64]
      case .linux, .iOSSimulator, .visionOSSimulator, .tvOSSimulator:
        architectures = [BuildArchitecture.current]
    }

    return architectures
  }

  func wrappedRun() throws {
    _ = try doBundling()
  }

  /// - Parameter dryRun: During a dry run, all of the validation steps are
  ///   performed without performing any side effects. This allows the
  ///   `RunCommand` to figure out where the output bundle will end up even
  ///   when the user instructs it to skip bundling.
  /// - Returns: A description of the structure of the bundler's output.
  func doBundling(dryRun: Bool = false) throws -> BundlerOutputStructure {
    // Time execution so that we can report it to the user.
    let (elapsed, bundlerOutputStructure) = try Stopwatch.time {
      // Load configuration
      let packageDirectory = arguments.packageDirectory ?? URL.currentDirectory
      let scratchDirectory =
        arguments.scratchDirectory ?? (packageDirectory / ".build")

      let (appName, appConfiguration, configuration) = try Self.getConfiguration(
        arguments.appName,
        packageDirectory: packageDirectory,
        context: ConfigurationFlattener.Context(platform: arguments.platform),
        customFile: arguments.configurationFileOverride
      )

      if !Self.validateArguments(
        arguments, platform: arguments.platform, skipBuild: skipBuild,
        builtWithXcode: builtWithXcode)
      {
        Foundation.exit(1)
      }

      // Get relevant configuration
      let architectures = getArchitectures(platform: arguments.platform)

      // Whether or not we are building with xcodebuild instead of swiftpm.
      let isUsingXcodeBuild = XcodeBuildManager.isUsingXcodeBuild(for: self)

      if isUsingXcodeBuild {
        // Terminate the program if the project is an Xcodeproj based project.
        let xcodeprojs = try FileManager.default.contentsOfDirectory(
          at: packageDirectory,
          includingPropertiesForKeys: nil
        ).filter({ $0.pathExtension.contains("xcodeproj") || $0.pathExtension.contains("xcworkspace") })
        guard xcodeprojs.isEmpty else {
          for xcodeproj in xcodeprojs {
            if xcodeproj.path.contains("xcodeproj") {
              log.error("An xcodeproj was located at the following path: \(xcodeproj.path)")
            } else if xcodeproj.path.contains("xcworkspace") {
              log.error("An xcworkspace was located at the following path: \(xcodeproj.path)")
            }
          }
          throw CLIError.invalidXcodeprojDetected
        }
      }

      let outputDirectory = Self.getOutputDirectory(
        arguments.outputDirectory,
        scratchDirectory: scratchDirectory
      )

      // Load package manifest
      log.info("Loading package manifest")
      let manifest = try SwiftPackageManager.loadPackageManifest(from: packageDirectory)
        .unwrap()

      let platformVersion = manifest.platformVersion(for: arguments.platform)
      let buildContext = SwiftPackageManager.BuildContext(
        packageDirectory: packageDirectory,
        scratchDirectory: scratchDirectory,
        configuration: arguments.buildConfiguration,
        architectures: architectures,
        platform: arguments.platform,
        platformVersion: platformVersion,
        additionalArguments: arguments.additionalSwiftPMArguments,
        hotReloadingEnabled: hotReloadingEnabled
      )

      // Get build output directory
      let productsDirectory: URL
      
      if !isUsingXcodeBuild {
        productsDirectory = try arguments.productsDirectory
          ?? SwiftPackageManager.getProductsDirectory(buildContext).unwrap()
      } else {
        let archString = architectures.compactMap({ $0.rawValue }).joined(separator: "_")
        // for some reason xcodebuild adds a platform suffix like Release-xrsimulator for visionOS
        // however; for macOS there is no platform suffix at all.
        let platformSuffix = arguments.platform == .macOS ? "" : "-\(arguments.platform.sdkName)"
        productsDirectory = arguments.productsDirectory
          ?? packageDirectory.appendingPathComponent(
            ".build/\(archString)-apple-\(arguments.platform.sdkName)/Build/Products/\(arguments.buildConfiguration.rawValue.capitalized)\(platformSuffix)"
          )
      }

      var bundlerContext = BundlerContext(
        appName: appName,
        packageName: manifest.displayName,
        appConfiguration: appConfiguration,
        packageDirectory: packageDirectory,
        productsDirectory: productsDirectory,
        outputDirectory: outputDirectory,
        platform: arguments.platform,
        builtDependencies: [:]
      )

<<<<<<< HEAD
      // Create build job
      let build: () -> Result<Void, Error> = {
        if isUsingXcodeBuild {
          XcodeBuildManager.build(
            product: appConfiguration.product,
            buildContext: buildContext
          ).mapError { error in
            return error
          }
        } else {
          SwiftPackageManager.build(
            product: appConfiguration.product,
            buildContext: buildContext
          ).mapError { error in
            return error
          }
        }
      }

=======
>>>>>>> a0e482e6
      // If this is a dry run, drop out just before we start actually do stuff.
      guard !dryRun else {
        return try Self.intendedOutput(
          of: arguments.bundler.bundler,
          context: bundlerContext,
          command: self,
          manifest: manifest
        )
      }

      let dependenciesScratchDirectory = outputDirectory / "projects"

      let dependencies = try ProjectBuilder.buildDependencies(
        appConfiguration.dependencies,
        packageConfiguration: configuration,
        packageDirectory: packageDirectory,
        scratchDirectory: dependenciesScratchDirectory,
        appProductsDirectory: productsDirectory,
        appName: appName,
        platform: buildContext.platform,
        dryRun: skipBuild
      ).unwrap()
      bundlerContext.builtDependencies = dependencies

      if !skipBuild {
        // Copy built library products
        log.info("Copying dependencies")

        if !FileManager.default.itemExists(at: productsDirectory, withType: .directory) {
          try FileManager.default.createDirectory(
            at: productsDirectory,
            withIntermediateDirectories: true
          )
        }

        for (_, dependency) in dependencies {
          guard
            dependency.product.type == .dynamicLibrary
              || dependency.product.type == .staticLibrary
          else {
            continue
          }

          let destination = productsDirectory / dependency.location.lastPathComponent
          if FileManager.default.fileExists(atPath: destination.path) {
            try FileManager.default.removeItem(at: destination)
          }

          try FileManager.default.copyItem(
            at: dependency.location,
            to: destination
          )
        }

        log.info("Starting \(buildContext.configuration.rawValue) build")
        try SwiftPackageManager.build(
          product: appConfiguration.product,
          buildContext: buildContext
        ).unwrap()
      }

      try Self.removeExistingOutputs(
        outputDirectory: outputDirectory,
        skip: [dependenciesScratchDirectory.lastPathComponent]
      ).unwrap()

      return try Self.bundle(
        with: arguments.bundler.bundler,
        context: bundlerContext,
        command: self,
        manifest: manifest
      )
    }

    if !dryRun {
      // Output the time elapsed along with the location of the produced app bundle.
      log.info(
        """
        Done in \(elapsed.secondsString). App bundle located at \
        '\(bundlerOutputStructure.bundle.relativePath)'
        """
      )
    }

    return bundlerOutputStructure
  }

  /// Removes the given output directory if it exists.
  static func removeExistingOutputs(
    outputDirectory: URL,
    skip excludedItems: [String]
  ) -> Result<Void, CLIError> {
    if FileManager.default.itemExists(at: outputDirectory, withType: .directory) {
      do {
        let contents = try FileManager.default.contentsOfDirectory(
          at: outputDirectory,
          includingPropertiesForKeys: nil
        )
        for item in contents {
          guard !excludedItems.contains(item.lastPathComponent) else {
            continue
          }
          try FileManager.default.removeItem(at: item)
        }
      } catch {
        return .failure(
          CLIError.failedToRemoveExistingOutputs(
            outputDirectory: outputDirectory,
            error
          )
        )
      }
    }
    return .success()
  }

  /// This generic function is required to operate on `any Bundler`s.
  static func bundle<B: Bundler>(
    with bundler: B.Type,
    context: BundlerContext,
    command: Self,
    manifest: PackageManifest
  ) throws -> BundlerOutputStructure {
    try bundler.computeContext(
      context: context,
      command: command,
      manifest: manifest
    )
    .andThen { additionalContext in
      bundler.bundle(context, additionalContext)
    }
    .unwrap()
  }

  /// This generic function is required to operate on `any Bundler`s.
  static func intendedOutput<B: Bundler>(
    of bundler: B.Type,
    context: BundlerContext,
    command: Self,
    manifest: PackageManifest
  ) throws -> BundlerOutputStructure {
    try bundler.computeContext(
      context: context,
      command: command,
      manifest: manifest
    )
    .map { additionalContext in
      bundler.intendedOutput(in: context, additionalContext)
    }
    .unwrap()
  }

  /// Gets the configuration for the specified app.
  ///
  /// If no app is specified, the first app is used (unless there are multiple
  /// apps, in which case a failure is returned).
  /// - Parameters:
  ///   - appName: The app's name.
  ///   - packageDirectory: The package's root directory.
  ///   - context: The context used to evaluate configuration overlays.
  ///   - customFile: A custom configuration file not at the standard location.
  /// - Returns: The app's configuration if successful.
  static func getConfiguration(
    _ appName: String?,
    packageDirectory: URL,
    context: ConfigurationFlattener.Context,
    customFile: URL? = nil
  ) throws -> (
    appName: String,
    appConfiguration: AppConfiguration.Flat,
    configuration: PackageConfiguration.Flat
  ) {
    if let configuration = Self.bundlerConfiguration {
      return configuration
    }

    let configuration = try PackageConfiguration.load(
      fromDirectory: packageDirectory,
      customFile: customFile
    ).unwrap()

    let flatConfiguration = try ConfigurationFlattener.flatten(
      configuration,
      with: context
    ).unwrap()

    let (appName, appConfiguration) = try flatConfiguration.getAppConfiguration(
      appName
    ).unwrap()

    Self.bundlerConfiguration = (appName, appConfiguration, flatConfiguration)
    return (appName, appConfiguration, flatConfiguration)
  }

  /// Unwraps an optional output directory and returns the default output
  /// directory if it's `nil`.
  /// - Parameters:
  ///   - outputDirectory: The output directory. Returned as-is if not `nil`.
  ///   - scratchDirectory: The configured scratch directory.
  /// - Returns: The output directory to use.
  static func getOutputDirectory(
    _ outputDirectory: URL?,
    scratchDirectory: URL
  ) -> URL {
    return outputDirectory ?? scratchDirectory.appendingPathComponent("bundler")
  }
}<|MERGE_RESOLUTION|>--- conflicted
+++ resolved
@@ -40,16 +40,12 @@
 
   // TODO: fix this weird pattern with a better config loading system
   /// Used to avoid loading configuration twice when RunCommand is used.
-<<<<<<< HEAD
-  static var app: (name: String, app: AppConfiguration)? // TODO: fix this weird pattern with a better config loading system
-=======
   static var bundlerConfiguration:
     (
       appName: String,
       appConfiguration: AppConfiguration.Flat,
       configuration: PackageConfiguration.Flat
     )?
->>>>>>> a0e482e6
 
   init() {
     _arguments = OptionGroup()
@@ -318,28 +314,6 @@
         builtDependencies: [:]
       )
 
-<<<<<<< HEAD
-      // Create build job
-      let build: () -> Result<Void, Error> = {
-        if isUsingXcodeBuild {
-          XcodeBuildManager.build(
-            product: appConfiguration.product,
-            buildContext: buildContext
-          ).mapError { error in
-            return error
-          }
-        } else {
-          SwiftPackageManager.build(
-            product: appConfiguration.product,
-            buildContext: buildContext
-          ).mapError { error in
-            return error
-          }
-        }
-      }
-
-=======
->>>>>>> a0e482e6
       // If this is a dry run, drop out just before we start actually do stuff.
       guard !dryRun else {
         return try Self.intendedOutput(
@@ -395,10 +369,17 @@
         }
 
         log.info("Starting \(buildContext.configuration.rawValue) build")
-        try SwiftPackageManager.build(
-          product: appConfiguration.product,
-          buildContext: buildContext
-        ).unwrap()
+        if isUsingXcodeBuild {
+          XcodeBuildManager.build(
+            product: appConfiguration.product,
+            buildContext: buildContext
+          ).unwrap()
+        } else {
+          SwiftPackageManager.build(
+            product: appConfiguration.product,
+            buildContext: buildContext
+          ).unwrap()
+        }
       }
 
       try Self.removeExistingOutputs(
